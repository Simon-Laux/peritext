--- conflicted
+++ resolved
@@ -150,7 +150,6 @@
 }
 
 // TODO: automatically populate attrs type w/o manual enumeration
-<<<<<<< HEAD
 export type AddMarkOperationInput = Values<
     {
         [M in MarkType]: keyof Omit<MarkValue[M], "opId" | "active"> extends never
@@ -160,15 +159,6 @@
               }
     }
 >
-=======
-export type AddMarkOperationInput = Values<{
-    [M in MarkType]: keyof Omit<MarkValue[M], "opId" | "active"> extends never
-    ? AddMarkOperationInputBase<M> & { attrs?: undefined }
-    : AddMarkOperationInputBase<M> & {
-        attrs: Required<Omit<MarkValue[M], "opId" | "active">>
-    }
-}>
->>>>>>> 5a69fbde
 
 // TODO: What happens if the mark isn't active at all of the given indices?
 // TODO: What happens if the indices are out of bounds?
@@ -291,7 +281,6 @@
     markType: M
 }
 
-<<<<<<< HEAD
 export type AddMarkOperation = Values<
     {
         [M in MarkType]: keyof Omit<MarkValue[M], "opId" | "active"> extends never
@@ -301,15 +290,6 @@
               }
     }
 >
-=======
-export type AddMarkOperation = Values<{
-    [M in MarkType]: keyof Omit<MarkValue[M], "opId" | "active"> extends never
-    ? AddMarkOperationBase<M> & { attrs?: undefined }
-    : AddMarkOperationBase<M> & {
-        attrs: Required<Omit<MarkValue[M], "opId" | "active">>
-    }
-}>
->>>>>>> 5a69fbde
 
 interface RemoveMarkOperationBase<M extends MarkType> extends BaseOperation {
     action: "removeMark"
@@ -425,13 +405,7 @@
 >
 
 export type MarkMap = {
-<<<<<<< HEAD
     [K in MarkType]?: Marks[K]["allowMultiple"] extends true ? Array<MarkValue[K]> : MarkValue[K]
-=======
-    [K in MarkType]?: Marks[K]["allowMultiple"] extends true
-    ? Array<MarkValue[K]>
-    : MarkValue[K]
->>>>>>> 5a69fbde
 }
 
 export type FormatSpan = {
@@ -553,16 +527,9 @@
     /** Map from actorId to last sequence number seen from that actor. */
     public clock: Record<string, number> = {}
     /** Objects, keyed by the ID of the operation that created the object. */
-<<<<<<< HEAD
     private objects: Record<ObjectId, JsonComposite> & Record<typeof ROOT, Record<string, Json>> = {
         [ROOT]: {},
     }
-=======
-    private objects: Record<ObjectId, JsonComposite> &
-        Record<typeof ROOT, Record<string, Json>> = {
-            [ROOT]: {},
-        }
->>>>>>> 5a69fbde
     /** Map from object ID to CRDT metadata for each object field. */
     private metadata: Record<ObjectId, Metadata> = {
         [ROOT]: { [CHILDREN]: {} },
