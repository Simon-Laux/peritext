--- conflicted
+++ resolved
@@ -118,73 +118,7 @@
     ])
     for (const doc of docs.slice(1)) {
         doc.applyChange(initialChange)
-<<<<<<< HEAD
-=======
-    }
-}
-
-/** Extends a Prosemirror Transaction with new steps incorporating
- *  the effects of a Micromerge Patch.
- *
- *  @param transaction - the original transaction to extend
- *  @param patch - the Micromerge Patch to incorporate
- *  @returns a Transaction that includes additional steps representing the patch
- *    */
-const applyPatchToTransaction = (
-    transaction: Transaction,
-    patch: Patch,
-): Transaction => {
-    switch (patch.action) {
-        case "insert": {
-            const index = patch.index + 1 // path is in plaintext string; account for paragraph node
-            return transaction.replace(
-                index,
-                index,
-                new Slice(Fragment.from(schema.text(patch.values[0])), 0, 0),
-            )
-        }
-
-        case "delete": {
-            const index = patch.index + 1 // path is in plaintext string; account for paragraph node
-            return transaction.replace(index, index + patch.count, Slice.empty)
-        }
-
-        case "makeList": {
-            // This detects the case where the patch is re-initializing the entire content
-            if (
-                patch.path.length === 0 &&
-                patch.key === Micromerge.contentKey
-            ) {
-                return transaction.replace(
-                    0,
-                    transaction.doc.content.size,
-                    Slice.empty,
-                )
-            } else {
-                return transaction
-            }
-        }
-        case "addMark": {
-            return transaction.addMark(
-                patch.start + 1,
-                patch.end +
-                    1 /* Adjust for ProseMirror paragraph offset */ +
-                    1 /* Our end is inclusive, their end is exclusive */,
-                schema.mark(patch.markType, patch.attrs),
-            )
-        }
-        case "removeMark": {
-            return transaction.removeMark(
-                patch.start + 1,
-                patch.end +
-                    1 /* Adjust for ProseMirror paragraph offset */ +
-                    1 /* Our end is inclusive, their end is exclusive */,
-                schema.mark(patch.markType, patch.attrs),
-            )
-        }
->>>>>>> ae86c465
-    }
-    unreachable(patch)
+    }
 }
 
 /** Extends a Prosemirror Transaction with new steps incorporating
@@ -342,10 +276,6 @@
         // - apply that Prosemirror Transaction to the document
         for (const change of incomingChanges) {
             let transaction = state.tr
-<<<<<<< HEAD
-            outputDebugForChange(change)
-=======
->>>>>>> ae86c465
             const patches = doc.applyChange(change)
             for (const patch of patches) {
                 transaction = applyPatchToTransaction(transaction, patch)
@@ -354,10 +284,7 @@
                 steps: transaction.steps,
             })
             state = state.apply(transaction)
-<<<<<<< HEAD
-=======
             outputDebugForChange(change, transaction)
->>>>>>> ae86c465
         }
 
         view.updateState(state)
@@ -395,16 +322,9 @@
             const change = applyTransaction({ doc, txn })
             if (change) {
                 queue.enqueue(change)
-<<<<<<< HEAD
-                outputDebugForChange(change)
-            }
-
-            console.log({ doc })
-=======
                 outputDebugForChange(change, txn)
             }
 
->>>>>>> ae86c465
             console.log("new state", state)
             console.log(txn.selection)
 
@@ -421,10 +341,6 @@
     })
 
     return { doc, view, queue }
-<<<<<<< HEAD
-=======
-    ;("")
->>>>>>> ae86c465
 }
 
 /**
